--- conflicted
+++ resolved
@@ -1,11 +1,7 @@
-<<<<<<< HEAD
 ci:
   autoupdate_commit_msg: 'chore: update pre-commit hooks'
 
 exclude: '^LICENSE.'
-=======
-exclude: '^LICENSE'
->>>>>>> 8ae5ff18
 
 repos:
 -   repo: https://github.com/pre-commit/pre-commit-hooks
