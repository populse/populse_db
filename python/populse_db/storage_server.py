from uuid import uuid4

from populse_db.database import str_to_type

from . import Database


class StorageServer:
    default_collection = "_"
    default_field = "_"
    default_document_id = "_"

    def __init__(self, *args, **kwargs):
        self.database = Database(*args, **kwargs)
        self.connections = {}

    def access_rights(self, access_token):
        return "write"

    def connect(self, access_token, schema, exclusive, write):
        connection_id = str(uuid4())
        access_rights = self.access_rights(access_token)
        if not write and access_rights in ("read", "write"):
            self.connections[connection_id] = StorageServerRead(
                self.database, schema, exclusive
            )
        elif access_rights == "write":
            self.connections[connection_id] = StorageServerWrite(
                self.database, schema, exclusive
            )
        else:
            raise PermissionError(f"database access refused")
        return connection_id

    def disconnect(self, connection_id, rollback):
        self.connections[connection_id]._close(rollback)

    def get(self, connection_id, path):
        return self.connections[connection_id].get(path)

    def set(self, connection_id, path, value):
        self.connections[connection_id].set(path, value)

    def append(self, connection_id, path, value):
        self.connections[connection_id].append(path, value)

    def search(self, connection_id, path, query):
        return self.connections[connection_id].search(path, query)

    def distinct_values(self, connection_id, path, field):
        return self.connections[connection_id].distinct_values(path, field)


class StorageServerRead:
    _read_only_error = "database is read-only"

    def __init__(self, database, schema, exclusive):
        self._dbs = database.session(exclusive=exclusive)
        self._check_schema(schema, create=False)

    def _close(self, rollback):
        self._dbs.close(rollback=rollback)

    def _check_collection(self, collection_name, definition, create):
        primary_key = []
        collection_fields = {}
        for kk, vv in definition.items():
            if isinstance(vv, str):
                collection_fields[kk] = (str_to_type(vv), {})
            elif isinstance(vv, list) and len(vv) == 2:
                if isinstance(vv[0], type):
                    t = vv[0]
                else:
                    t = str_to_type(vv[0])
                kwargs = vv[1].copy()
                if kwargs.pop("primary_key", None):
                    primary_key.append(kk)
                collection_fields[kk] = (t, kwargs)
        if not self._dbs.has_collection(collection_name):
            if create:
                if not primary_key:
                    raise ValueError(
                        f"invalid schema, collection {collection_name} is "
                        "missing and cannot be created without primary key"
                    )
                self._dbs.add_collection(collection_name, primary_key)
            else:
                raise LookupError(
                    f"collection {collection_name} is required in the schema but is not in the database"
                )
        collection = self._dbs[collection_name]
        if primary_key and list(collection.primary_key) != primary_key:
            raise ValueError(
                f"primary key of collection {collection_name} is {list(collection.primary_key)} in database but is {primary_key} in schema"
            )
        for n, d in collection_fields.items():
            f = collection.fields.get(n)
            t, kwargs = d
            if f:
                if f["type"] != t:
                    raise ValueError(
                        f"type of field {collection_name}.{n} is {f['type']} in database but is {t} in schema"
                    )
            else:
                collection.add_field(n, t, **kwargs)

    def _check_schema(self, schema, create):
        if not self._dbs.has_collection(StorageServer.default_collection):
            if create:
                self._dbs.add_collection(
                    StorageServer.default_collection, StorageServer.default_field
                )
            else:
                raise LookupError("database was not properly initialized")
        default_collection = self._dbs[StorageServer.default_collection]
        for k, v in schema.items():
            if isinstance(v, dict):
                # Create the collection first to set its primary key
                self._check_collection(
                    k,
                    {StorageServer.default_field: [str, {"primary_key": True}]},
                    create,
                )
                # Then call create again to add fields from schema definition
                # and raise an error if a primary key is defined.
                self._check_collection(k, v, create)
                if not self._dbs[k].has_document(StorageServer.default_document_id):
                    if create:
                        # Create an empty singleton document
                        self._dbs[k][StorageServer.default_document_id] = {}
                    else:
                        raise LookupError(
                            f"single document is missing from collection {k}"
                        )
            elif isinstance(v, list) and len(v) == 1 and isinstance(v[0], dict):
                self._check_collection(k, v[0], create)
            elif isinstance(v, str):
                v = str_to_type(v)
                f = default_collection.fields.get(k)
                if f:
                    if f["type"] != v:
                        raise ValueError(
                            f"type of field {k} is {f['type']} in database but is {v} in schema"
                        )
                else:
                    default_collection.add_field(k, v)
            else:
                raise ValueError(f"invalid schema definition for field {k}: {v}")
        if not self._dbs[StorageServer.default_collection].has_document(
            StorageServer.default_document_id
        ):
            if create:
                self._dbs[StorageServer.default_collection][
                    StorageServer.default_document_id
                ] = {}
            else:
                raise LookupError("global document is missing from database")

    def _parse_path(self, path):
        if not path:
            return (None, None, None, None)
        if self._dbs.has_collection(path[0]):
            collection = self._dbs[path[0]]
            path = path[1:]
        else:
            collection = self._dbs[StorageServer.default_collection]
        if StorageServer.default_field in collection.primary_key:
            document_id = StorageServer.default_document_id
        else:
            if not path:
                return (collection, None, None, None)
            document_id = path[0]
            path = path[1:]
        if not path:
            return (collection, document_id, None, None)
        field = path[0]
        path = path[1:]
        return (collection, document_id, field, path)

    def get(self, path):
        collection, document_id, field, path = self._parse_path(path)
        if not collection:
            raise ValueError("cannot get the whole content of a database")
        if field:
            value = collection.document(document_id, fields=[field], as_list=True)[0]
            for i in path:
                value = value[i]
            return value
        elif document_id:
            document = collection[document_id]
            if document_id == StorageServer.default_document_id:
                del document[document_id]
            return document
        else:
            return list(collection.documents())

    def search(self, path, query):
        collection, document_id, field, path = self._parse_path(path)
        if path or field or document_id:
            raise ValueError("only collections can be searched")
        return list(collection.filter(query))

    def distinct_values(self, path, field):
        collection, document_id, f, path = self._parse_path(path)
        if path or f or document_id:
            raise ValueError("only collections support distinct values searching")
        for row in collection.documents(fields=[field], as_list=True, distinct=True):
            yield row[0]

<<<<<<< HEAD
=======
    def append(self, path, value):
        raise PermissionError(self._read_only_error)

    def set(self, path, value):
        raise PermissionError(self._read_only_error)

>>>>>>> dd4a4340

class StorageServerWrite(StorageServerRead):
    def __init__(self, database, schema, exclusive):
        self._dbs = database.session(exclusive=exclusive)
        self._check_schema(schema, create=True)

    def set(self, path, value):
        collection, document_id, field, path = self._parse_path(path)
        if not collection:
            raise ValueError("cannot set the whole content of a database")
        if field:
            if path:
                db_value = collection.document(
                    document_id, fields=[field], as_list=True
                )[0]
                container = db_value
                for i in path[:-1]:
                    container = container[i]
                container[path[-1]] = value
                value = db_value
            collection.update_document(document_id, {field: value})
        elif document_id:
            collection[document_id] = value
        else:
            collection.delete(None)
            for document in value:
                collection.add(document)

    def append(self, path, value):
        collection, document_id, field, path = self._parse_path(path)
        if not collection:
            raise ValueError("cannot set the whole content of a database")
        if field:
            db_value = collection.document(document_id, fields=[field], as_list=True)[0]
            container = db_value
            for i in path:
                container = container[i]
            container.append(value)
            collection.update_document(document_id, {field: db_value})
        elif document_id:
            raise TypeError(
                f"cannot append to document {document_id} in collection {collection.name}"
            )
        else:
            collection.add(value)<|MERGE_RESOLUTION|>--- conflicted
+++ resolved
@@ -207,15 +207,12 @@
         for row in collection.documents(fields=[field], as_list=True, distinct=True):
             yield row[0]
 
-<<<<<<< HEAD
-=======
     def append(self, path, value):
         raise PermissionError(self._read_only_error)
 
     def set(self, path, value):
         raise PermissionError(self._read_only_error)
 
->>>>>>> dd4a4340
 
 class StorageServerWrite(StorageServerRead):
     def __init__(self, database, schema, exclusive):
