from collections import OrderedDict
from datetime import date, time, datetime
import os
import re
<<<<<<< HEAD
=======
import types
from datetime import date, time, datetime
import weakref

import dateutil.parser
>>>>>>> cb46dbad
import six

from  populse_db.engine import engine_factory

# Field types
FIELD_TYPE_STRING = "string"
FIELD_TYPE_INTEGER = "int"
FIELD_TYPE_FLOAT = "float"
FIELD_TYPE_BOOLEAN = "boolean"
FIELD_TYPE_DATE = "date"
FIELD_TYPE_DATETIME = "datetime"
FIELD_TYPE_TIME = "time"
FIELD_TYPE_JSON = "json"
FIELD_TYPE_LIST_STRING = "list_string"
FIELD_TYPE_LIST_INTEGER = "list_int"
FIELD_TYPE_LIST_FLOAT = "list_float"
FIELD_TYPE_LIST_BOOLEAN = "list_boolean"
FIELD_TYPE_LIST_DATE = "list_date"
FIELD_TYPE_LIST_DATETIME = "list_datetime"
FIELD_TYPE_LIST_TIME = "list_time"
FIELD_TYPE_LIST_JSON = "list_json"

ALL_TYPES = {FIELD_TYPE_LIST_STRING, FIELD_TYPE_LIST_INTEGER, FIELD_TYPE_LIST_FLOAT, FIELD_TYPE_LIST_BOOLEAN,
             FIELD_TYPE_LIST_DATE, FIELD_TYPE_LIST_DATETIME,
             FIELD_TYPE_LIST_TIME, FIELD_TYPE_LIST_JSON, FIELD_TYPE_STRING, FIELD_TYPE_INTEGER, FIELD_TYPE_FLOAT,
             FIELD_TYPE_BOOLEAN, FIELD_TYPE_DATE, FIELD_TYPE_DATETIME, FIELD_TYPE_TIME, FIELD_TYPE_JSON}

class ListWithKeys(object):
    '''
    Reprsents a list of value of fixed size with a key string for each value.
    It allows to access to values with their index or with their key.
    It is also possible to acess to values as attributes.
    The function list_with_keys() is used to create derived classes
    with a fixed set of item names.
    '''
    _key_indices = {}
    
    def __init__(self, *args, **kwargs):
        '''
        Initialize values with their position (args)
        or name (kwargs)
        '''
        self._values = [None] * len(self._key_indices)
        i = 0
        for value in args:
            self._values[i] = value
            i += 1
        for key, value in kwargs.items():
            self._values[self._key_indices[key]] = value
    
    def __iter__(self):
        '''
        Iterate over names of items
        '''
        return iter(self._key_indices)
    
    def __getattr__(self, name):
        '''
        Get a value given its key
        '''
        try:
            return self._values[self._key_indices[name]]
        except KeyError:
            raise AttributeError(repr(name))

    def __getitem__(self, name_or_index):
        '''
        Get a value given its index or key
        '''
        if isinstance(name_or_index, six.string_types):
            return self._values[self._key_indices[name_or_index]]
        else:
            return self._values[name_or_index]
    
    @classmethod
    def _append_key(cls, key):
        '''
        Append a new key to the class
        '''
        cls._key_indices[key] = len(cls._key_indices)
    
    def __repr__(self):
        return '<%s: %s>' % (self.__class__.__name__, ','.join('%s = %s' % (k, repr(self._values[i])) for k, i in self._key_indices.items()))
    
    def _items(self):
        '''
        Iterate over key, value pairs
        '''
        return ((i, self[i]) for i in self._key_indices if self[i] is not None)
    
    
    def _dict(self):
        '''
        Create a dictionary using keys and values
        '''
        return dict(self._items())

    @classmethod
    def _delete_key(cls, name):
        '''
        Delete a key from the class
        '''
        index = cls._key_indices.pop(name)
        for n, i in list(cls._key_indices.items()):
            if i > index:
                cls._key_indices[n] = i - 1

def list_with_keys(name, keys):
    '''
    Return a new instance of ListWithNames with
    a given list of keys
    '''
    return type(str(name), (ListWithKeys,), {'_key_indices': OrderedDict(zip(keys, 
                                                        range(len(keys))))})        


class Database(object):
    """
    Database API

    attributes:
        - string_engine: String engine of the database
        - engine: database engine

    methods:
        - __enter__: Creates or gets a DatabaseSession instance
        - __exit__: Releases the latest created DatabaseSession
        - clear: Clears the database

    """

    def __init__(self, database_url, caches=None, list_tables=None,
                 query_type=None):
        """Initialization of the database

        :param database_url: Database engine

                              The engine is constructed this way: dialect://user:password@host/dbname[?key=value..]

                              The dialect can be sqlite or postgresql

                              For sqlite databases, the file can be not existing yet, it will be created in this case

                              Examples:
                                        - "sqlite:///foo.db"
                                        - "postgresql://scott:tiger@localhost/test"

        :param caches: obsolete parameter kept for backward compatibility

        :param list_tables: obsolete parameter kept for backward compatibility

        :param query_type: obsolete parameter kept for backward compatibility

        :raise ValueError: - If database_url is invalid
                           - If the schema is not coherent with the API (the database is not a populse_db database)
        """

        self.database_url = database_url
        self.__session = None


    def __enter__(self):
        """
        Return a DatabaseSession instance for using the database. This is
        supposed to be called using a "with" statement:
        
        with database as session:
           session.add_document(...)
           
        Therefore __exit__ must be called to get rid of the session.
        When called recursively, the underlying database session returned
        is the same. The commit/rollback of the session is done only by the
        outermost __enter__/__exit__ pair (i.e. by the outermost with
        statement).
        """
        if self.__session is None:            
            self.__session = self.database_session_class(self)
        self.__session.engine.__enter__()
        return self.__session
    
    def __exit__(self, exc_type, exc_val, exc_tb):
        """
        Release a DatabaseSession previously created by __enter__.
        If no recursive call of __enter__ was done, the session
        is commited if no error is reported (e.g. exc_type is None)
        otherwise it is rolled back. Nothing is done 
        """
        self.__session.engine.__exit__(exc_type, exc_val, exc_tb)
            
    def clear(self):
        """
        Removes all documents and collections in the database
        """
        with self as session:
            session.engine.clear()

_python_type_to_field_type = {
    type(None): None,
    type(''): FIELD_TYPE_STRING,
    type(u''): FIELD_TYPE_STRING,
    int: FIELD_TYPE_INTEGER,
    float: FIELD_TYPE_FLOAT,
    time: FIELD_TYPE_TIME,
    datetime: FIELD_TYPE_DATETIME,
    date: FIELD_TYPE_DATE,
    bool: FIELD_TYPE_BOOLEAN,
    dict: FIELD_TYPE_JSON,
}

def python_value_type(value):
    """
    Returns the field type corresponding to a Python value.
    This type can be used in add_field(s) method.
    For list values, only the first item is considered to get the type.
    Type cannot be determined for empty list.
    If value is None, the result is None.
    """
    if isinstance(value, list):
        if value:
            item_type = python_value_type(value[0])
            return 'list_' + item_type
        else:
            # Raises a KeyError for empty list
            return _python_type_to_field_type[list]
    else:
        return _python_type_to_field_type[type(value)]


class DatabaseSession(object):
    """
    DatabaseSession API

    attributes:
        - database: Database instance
        - session: Session related to the database
        - table_classes: List of all table classes, generated automatically
        - base: Database base
        - metadata: Database metadata

    methods:
        - add_collection: Adds a collection
        - remove_collection: Removes a collection
        - get_collection: Gives the collection row
        - get_collections: Gives all collection rows
        - get_collections_names: Gives all collection names
        - add_field: Adds a field to a collection
        - add_fields: Adds a list of fields to a collection
        - remove_field: Removes a field from a collection
        - get_field: Gives all fields rows given a collection
        - get_fields_names: Gives all fields names given a collection
          to the name
        - get_value: Gives the value of <collection, document, field>
        - set_value: Sets the value of <collection, document, field>
        - set_values: Sets several values of <collection, document, field>
        - remove_value: Removes the value of <collection, document, field>
        - add_value: Adds a value to <collection, document, field>
        - get_document: Gives the document row given a document name and a collection
        - get_documents: Gives all document rows given a collection
        - get_documents_names: Gives all document names given a collection
        - add_document: Adds a document to a collection
        - remove_document: Removes a document from a collection
        - save_modifications: Saves the pending modifications
        - unsave_modifications: Unsaves the pending modifications
        - has_unsaved_modifications: To know if there are unsaved
          modifications
        - filter_documents: Gives the list of documents matching the filter
    """

    def __init__(self, database):
        """
        Creates a session API of the Database instance

        :param database: Database instance to take into account
        """
<<<<<<< HEAD
        
        self.engine = engine_factory(database.database_url)
=======

        self.database = weakref.proxy(database)
        self.session = weakref.proxy(session)

        # Database opened
        self.metadata = MetaData()
        self.metadata.reflect(self.database.engine)

        self.__unsaved_modifications = False

        self.__update_table_classes()

        if self.__caches:
            self.__fill_caches()

    # Shortcuts to access Database attributes
    @property
    def __caches(self):
        return self.database.caches

    @property
    def list_tables(self):
        return self.database.list_tables

    @property
    def query_type(self):
        return self.database.query_type

    def __update_table_classes(self):
        """
        Redefines the model after an update of the schema
        """

        self.table_classes = {}
        self.base = automap_base(metadata=self.metadata)
        self.base.prepare(engine=self.database.engine)
        for table in self.metadata.tables.keys():
            self.table_classes[table] = getattr(
                self.base.classes, table)

    """ CACHES """

    def __fill_caches(self):
        """
        Fills the caches at database opening if they are used
        """

        self.__documents = {}
        self.__fields = {}
>>>>>>> cb46dbad
        self.__names = {}

    def commit(self):
        self.engine.commit()
    
    def rollback(self):
        self.engine.rollback()
    
    """ COLLECTIONS """

    def add_collection(self, name, primary_key="index"):
        """
        Adds a collection

        :param name: New collection name (str, must not be existing)

        :param primary_key: New collection primary_key column (str) => "index" by default

        :raise ValueError: - If the collection is already existing
                           - If the collection name is invalid
                           - If the primary_key is invalid
        """

        # Checks
        if not isinstance(name, str):
            raise ValueError(
                "The collection name must be of type {0}, but collection name of type {1} given".format(str,type(name)))
        if not isinstance(primary_key, str):
            raise ValueError(
                "The collection primary_key must be of type {0}, but collection primary_key of type {1} given".format(
                    str, type(primary_key)))
        if self.engine.has_collection(name):
            raise ValueError("A collection/table with the name {0} already exists".format(name))

        self.engine.add_collection(name, primary_key)


    def remove_collection(self, name):
        """
        Removes a collection

        :param name: Collection to remove (str, must be existing)

        :raise ValueError: If the collection does not exist
        """

        # Checks
        
        if not self.engine.has_collection(name):
            raise ValueError("The collection {0} does not exist".format(name))

        self.engine.remove_collection(name)

    def get_collection(self, name):
        """
        Returns the collection row of the collection

        :param name: Collection name (str, must be existing)

        :return: The collection row if it exists, None otherwise
        """
        return self.engine.collection(name)

    def get_collections_names(self):
        """
        Gives the list of all collection names

        :return: List of all collection names
        """
        return [i[0] for i in self.engine.collections()]

    def get_collections(self):
        """
        Gives the list of all collection rows

        :return: List of all collection rows
        """

        return self.engine.collections()

    """ FIELDS """

    def add_fields(self, fields):
        """
        Adds the list of fields

        :param fields: List of fields: [collection, name, type, description]
        """
        if not isinstance(fields, list):
            raise ValueError(
                "The fields must be of type {0}, but fields of type {1} given".format(list, type(fields)))

        for field in fields:

            # Adding each field
            if not isinstance(field, list) or len(field) != 4:
                raise ValueError("Invalid field, it must be a list of four elements: [collection, name, type, description]")
            self.add_field(collection=field[0], 
                           name=field[1],
                           field_type=field[2],
                           description=field[3])

    def add_field(self, collection, name, field_type, description=None,
                  index=False, flush=None):
        """
        Adds a field to the database

        :param collection: Field collection (str, must be existing)

        :param name: Field name (str, must not be existing)

        :param field_type: Field type, in ('string', 'int', 'float', 'boolean', 'date', 'datetime',
                     'time', 'json', 'list_string', 'list_int', 'list_float', 'list_boolean', 'list_date',
                     'list_datetime', 'list_time', 'list_json')

        :param description: Field description (str or None) => None by default

        :param index: Bool to know if indexing must be done => False by default

        :param flush: obsolete parameter kept for backward compatibility

        :raise ValueError: - If the collection does not exist
                           - If the field already exists
                           - If the field name is invalid
                           - If the field type is invalid
                           - If the field description is invalid
        """

        # Checks
        if not self.engine.has_collection(collection):
            raise ValueError("The collection {0} does not exist".format(collection))
        if self.engine.has_field(collection, name):
            raise ValueError("A field with the name {0} already exists in the collection {1}".format(name, collection))
        if not isinstance(name, str):
            raise ValueError(
                "The field name must be of type {0}, but field name of type {1} given".format(str, type(name)))
        if not field_type in ALL_TYPES:
            raise ValueError("The field type must be in {0}, but {1} given".format(ALL_TYPES, field_type))
        if not isinstance(description, str) and description is not None:
            raise ValueError(
                "The field description must be of type {0} or None, but field description of type {1} given".format(str,
                                                                                                                    type(
                                                                                                                        description)))

        self.engine.add_field(collection, name, field_type, description, index)

    def remove_field(self, collection, fields):
        """
        Removes a field in the collection

        :param collection: Field collection (str, must be existing)

        :param field: Field name (str, must be existing), or list of fields (list of str, must all be existing)

        :raise ValueError: - If the collection does not exist
                           - If the field does not exist
        """

        if not self.engine.has_collection(collection):
            raise ValueError("The collection {0} does not exist".format(collection))
        if isinstance(fields, six.string_types):
            fields = [fields]
        for field in fields:
            if not self.engine.has_field(collection, field):
                raise ValueError(
                    "The field with the name {0} does not exist in the collection {1}".format(field,
                                                                                              collection))
        self.engine.remove_fields(collection, fields)

    def get_field(self, collection, name):
        """
        Gives the field row, given a field name and a collection

        :param collection: Document collection (str, must be existing)

        :param name: Field name (str, must be existing)

        :return: The field row if the field exists, None otherwise
        """

        return self.engine.field(collection, name)
    
    def get_fields_names(self, collection):
        """
        Gives the list of all fields, given a collection

        :param collection: Fields collection (str, must be existing)

        :return: List of all fields names of the collection if it exists, None otherwise
        """

        return [i.field_name for i in self.engine.fields(collection)]

    def get_fields(self, collection):
        """
        Gives the list of all fields rows, given a collection

        :param collection: Fields collection (str, must be existing)

        :return: List of all fields rows of the collection if it exists, None otherwise
        """

        return list(self.engine.fields(collection))

    """ VALUES """

    def get_value(self, collection, document_id, field):
        """
        Gives the current value of <collection, document, field>

        :param collection: Document collection (str, must be existing)

        :param document_id: Document name (str, must be existing)

        :param field: Field name (str, must be existing)

        :return: The current value of <collection, document, field> if it exists, None otherwise
        """
        
        document = self.get_document(collection, document_id)
        if document is None:
            return None
        try:
            return getattr(document, field, None)
        except TypeError:
            # Raises if field is not a string
            return None

    def set_value(self, collection, document_id, field, new_value, flush=None):
        """
        Sets the value associated to <collection, document, field> if it exists

        :param collection: Document collection (str, must be existing)

        :param document_id: Document name (str, must be existing)

        :param field: Field name (str, must be existing)

        :param new_value: New value

        :param flush: unused obsolete parmeter

        :raise ValueError: - If the collection does not exist
                           - If the field does not exist
                           - If the document does not exist
                           - If the value is invalid
                           - If trying to set the primary_key
        """

        self.set_values(collection, document_id, {field: new_value})


    def set_values(self, collection, document_id, values, flush=None):
        """
        Sets the values of a <collection, document, field> if it exists

        :param collection: Document collection (str, must be existing)

        :param document_id: Document name (str, must be existing)

        :param values: Dict of values (key=field, value=value)

        :param flush: unused obsolete parmeter

        :raise ValueError: - If the collection does not exist
                           - If the field does not exist
                           - If the document does not exist
                           - If the values are invalid
                           - If trying to set the primary_key
        """

        # Checks
        if not self.engine.has_collection(collection):
            raise ValueError("The collection {0} does not exist".format(collection))
        if not self.engine.has_document(collection, document_id):
            raise ValueError(
                "The document with the name {0} does not exist in the collection {1}".format(document_id, collection))
        for field, value in values.items():
            if not self.engine.has_field(collection, field):
                raise ValueError(
                    "The field with the name {0} does not exist in the collection {1}".format(field, collection))
            field_row = self.engine.field(collection, field)
            if not self.check_value_type(value, field_row.field_type):
                raise ValueError("The value {0} is invalid for the type {1}".format(value, field_row.field_type))
        self.engine.set_values(collection, document_id, values)
    
    
    def remove_value(self, collection, document_id, field, flush=None):
        """
        Removes the value <collection, document, field> if it exists

        :param collection: Document collection (str, must be existing)

        :param document_id: Document name (str, must be existing)

        :param field: Field name (str, must be existing)

        :param flush: unused obsolete parameter

        :raise ValueError: - If the collection does not exist
                           - If the field does not exist
                           - If the document does not exist
        """

        # Checks
        if not self.engine.has_collection(collection):
            raise ValueError("The collection {0} does not exist".format(collection))
        if not self.engine.has_field(collection, field):
            raise ValueError(
                "The field with the name {0} does not exist in the collection {1}".format(field, collection))
        if not self.engine.has_document(collection, document_id):
            raise ValueError(
                "The document with the name {0} does not exist in the collection {1}".format(document_id, collection))
        if self.engine.get_value(collection, document_id, field) is not None:
            self.engine.remove_value(collection, document_id, field)

    def add_value(self, collection, document_id, field, value, checks=True):
        """
        Adds a value for <collection, document_id, field>

        :param collection: Document collection (str, must be existing)

        :param document_id: Document name (str, must be existing)

        :param field: Field name (str, must be existing)

        :param value: Value to add

        :param checks: if False, do not perform any type or value checking

        :raise ValueError: - If the collection does not exist
                           - If the field does not exist
                           - If the document does not exist
                           - If the value is invalid
                           - If <collection, document_id, field> already has a value
        """
        if self.engine.get_value(collection, document_id, field) is not None:
            raise ValueError(
                "The document with the name {1} already have a value for field {2} in the collection {1}".format(collection, document_id, field))
        if checks:
            if not self.engine.has_collection(collection):
                raise ValueError("The collection {0} does not exist".format(collection))
            field_row = self.engine.field(collection, field)
            if not field_row:
                raise ValueError(
                    "The field with the name {0} does not exist in the collection {1}".format(field, collection))
            if not self.engine.has_document(collection, document_id):
                raise ValueError(
                    "The document with the name {0} does not exist in the collection {1}".format(document_id, collection))
            if not self.check_value_type(value, field_row.field_type):
                raise ValueError("The value {0} is invalid for the type {1}".format(value, field_row.field_type))
        
        self.engine.set_values(collection, document_id, {field: value})
        
    """ DOCUMENTS """

    def get_document(self, collection, document_id):
        """
        Gives a Document instance given a collection and a document identifier

        :param collection: Document collection (str, must be existing)

        :param document_id: Document name (str, must be existing)

        :return: The document row if the document exists, None otherwise
        """
        try:
            result = self.engine.document(collection, document_id)
        except KeyError:
            result = None
        return result
    
    def get_documents_names(self, collection):
        """
        Gives the list of all document names, given a collection

        :param collection: Documents collection (str, must be existing)

        :return: List of all document names of the collection if it exists, None otherwise
        """

        if not self.engine.has_collection(collection):
            return []
        primary_key = self.engine.primary_key(collection)
        return [i[primary_key] for i in self.get_documents(collection)]
     

    def get_documents(self, collection):
        """
        Gives the list of all document rows, given a collection

        :param collection: Documents collection (str, must be existing)

        :return: List of all document rows of the collection if it exists, None otherwise
        """

        if not self.engine.has_collection(collection):
            return []
        return list(self.filter_documents(collection, None))

    def remove_document(self, collection, document_id):
        """
        Removes a document in the collection

        :param collection: Document collection (str, must be existing)

        :param document_id: Document name (str, must be existing)

        :raise ValueError: - If the collection does not exist
                           - If the document does not exist
        """

        if not self.engine.has_collection(collection):
            raise ValueError("The collection {0} does not exist".format(collection))
        if not self.engine.has_document(collection, document_id):
            raise ValueError(
                "The document with the name {0} does not exist in the collection {1}".format(document_id, collection))
        self.engine.remove_document(collection, document_id)
    
    
    def add_document(self, collection, document, create_missing_fields=True, flush=None):
        """
        Adds a document to a collection

        :param collection: Document collection (str, must be existing)

        :param document: Dictionary of document values (dict), or document primary_key (str)

                            - The primary_key must not be existing

        :param create_missing_fields: Boolean to know if the missing fields must be created

            - If True, fields that are in the document but not in the collection are created if the type can be guessed from the value in the document
              (possible for all valid values except None and []).
            
        :param flush: ignored obsolete parameter

        :raise ValueError: - If the collection does not exist
                           - If the document already exists
                           - If document is invalid (invalid name or no primary_key)
        """

        # Checks
        if not self.engine.has_collection(collection):
            raise ValueError("The collection {0} does not exist".format(collection))
        if not isinstance(document, dict) and not isinstance(document, str):
            raise ValueError(
                "The document must be of type {0} or {1}, but document of type {2} given".format(dict, str, document))
        primary_key = self.engine.primary_key(collection)
        if isinstance(document, dict) and primary_key not in document:
            raise ValueError(
                "The primary_key {0} of the collection {1} is missing from the document dictionary".format(primary_key,
                                                                                                           collection))
        if not isinstance(document, dict):
            document = {primary_key: document}
        self.engine.add_document(collection, document, create_missing_fields)
        
    """ FILTERS """

    def filter_documents(self, collection, filter_query):
        """
        Iterates over the collection documents selected by filter_query

        Each item yield is a row of the collection table returned by sqlalchemy

        filter_query can be the result of self.filter_query() or a string containing a filter
        (in this case self.fliter_query() is called to get the actual query)

        :param collection: Filter collection (str, must be existing)
        :param filter_query: Filter query (str)

                                - A filter row must be written this way: {<field>} <operator> "<value>"
                                - The operator must be in ('==', '!=', '<=', '>=', '<', '>', 'IN', 'ILIKE', 'LIKE')
                                - The filter rows can be linked with ' AND ' or ' OR '
                                - Example: "((({BandWidth} == "50000")) AND (({FileName} LIKE "%G1%")))"
        """

        if not self.engine.has_collection(collection):
            raise ValueError("The collection {0} does not exist".format(collection))
        parsed_filter = self.engine.parse_filter(collection, filter_query)
        for doc in self.engine.filter_documents(parsed_filter):
            yield doc
            
    
    """ UTILS """


    _value_type_checker = {
        FIELD_TYPE_INTEGER: lambda v: isinstance(v, int),
        FIELD_TYPE_FLOAT: lambda v: isinstance(v, (int, float)),
        FIELD_TYPE_BOOLEAN: lambda v: isinstance(v, bool),
        FIELD_TYPE_STRING: lambda v: isinstance(v, six.string_types),
        FIELD_TYPE_JSON: lambda v: isinstance(v, dict),
        FIELD_TYPE_DATETIME: lambda v: isinstance(v, datetime),
        FIELD_TYPE_DATE: lambda v: isinstance(v, date),
        FIELD_TYPE_TIME: lambda v: isinstance(v, time),
    }
    
    @classmethod
    def check_value_type(cls, value, field_type):
        """
        Checks the type of the value

        :param value: Value

        :param field_type: Type that the value is supposed to have

        :return: True if the value is None or has a valid type, False otherwise
        """

        if field_type is None:
            return False
        if value is None:
            return True
<<<<<<< HEAD
        if field_type.startswith('list_'):
            if isinstance(value, list):
                item_type = field_type[5:]
                for v in value:
                    if not cls.check_value_type(v, item_type):
                        return False
                return True
        else:
            return cls._value_type_checker[field_type](value)
=======
        if valid_type == FIELD_TYPE_INTEGER and value_type == int:
            return True
        if valid_type == FIELD_TYPE_FLOAT and value_type == int:
            return True
        if valid_type == FIELD_TYPE_FLOAT and value_type == float:
            return True
        if valid_type == FIELD_TYPE_BOOLEAN and value_type == bool:
            return True
        if valid_type == FIELD_TYPE_STRING and isinstance(value,
                                                          six.string_types):
            return True
        if valid_type == FIELD_TYPE_JSON and isinstance(value, dict):
            return True
        if valid_type == FIELD_TYPE_DATETIME and value_type == datetime:
            return True
        if valid_type == FIELD_TYPE_TIME and value_type == time:
            return True
        if valid_type == FIELD_TYPE_DATE and value_type == date:
            return True
        if valid_type in LIST_TYPES and isinstance(value, list):
            for value_element in value:
                if not DatabaseSession.__check_type_value(
                        value_element, valid_type.replace("list_", "")):
                    return False
            return True
        return False

    @staticmethod
    def __python_to_column(column_type, value):
        """
        Converts a python value into a suitable value to put in a
        database column.
        """
        if isinstance(value, list):
            return DatabaseSession.__list_to_column(column_type, value)
        elif isinstance(value, dict):
            return json.dumps(value)
        else:
            return value

    @staticmethod
    def __column_to_python(column_type, value):
        """
        Converts a value of a database column into the corresponding
        Python value.
        """
        if column_type.startswith('list_'):
            return DatabaseSession.__column_to_list(column_type, value)
        elif column_type == FIELD_TYPE_JSON:
            if value is None:
                return None
            return json.loads(value)
        else:
            return value

    @staticmethod
    def __list_to_column(column_type, value):
        """
        Converts a python list value into a suitable value to put in a
        database column.
        """
        converter = DatabaseSession._list_item_to_string.get(column_type)
        if converter is None:
            list_value = value
        else:
            list_value = [converter(i) for i in value]
        return repr(list_value)

    @staticmethod
    def __column_to_list(column_type, value):
        """
        Converts a value of a database column into the corresponding
        Python list value.
        """
        if value is None:
            return None
        list_value = ast.literal_eval(value)
        converter = DatabaseSession._string_to_list_item.get(column_type)
        if converter is None:
            return list_value
        return [converter(i) for i in list_value]

class Undefined(object):
    pass
>>>>>>> cb46dbad


# Default link between Database and DatabaseSession class is defined below.
# It is used whenever a database session is created. This allow to derive
# Database class and to also use a derived version of DatabaseSession.
Database.database_session_class = DatabaseSession<|MERGE_RESOLUTION|>--- conflicted
+++ resolved
@@ -2,14 +2,6 @@
 from datetime import date, time, datetime
 import os
 import re
-<<<<<<< HEAD
-=======
-import types
-from datetime import date, time, datetime
-import weakref
-
-import dateutil.parser
->>>>>>> cb46dbad
 import six
 
 from  populse_db.engine import engine_factory
@@ -284,60 +276,8 @@
 
         :param database: Database instance to take into account
         """
-<<<<<<< HEAD
         
         self.engine = engine_factory(database.database_url)
-=======
-
-        self.database = weakref.proxy(database)
-        self.session = weakref.proxy(session)
-
-        # Database opened
-        self.metadata = MetaData()
-        self.metadata.reflect(self.database.engine)
-
-        self.__unsaved_modifications = False
-
-        self.__update_table_classes()
-
-        if self.__caches:
-            self.__fill_caches()
-
-    # Shortcuts to access Database attributes
-    @property
-    def __caches(self):
-        return self.database.caches
-
-    @property
-    def list_tables(self):
-        return self.database.list_tables
-
-    @property
-    def query_type(self):
-        return self.database.query_type
-
-    def __update_table_classes(self):
-        """
-        Redefines the model after an update of the schema
-        """
-
-        self.table_classes = {}
-        self.base = automap_base(metadata=self.metadata)
-        self.base.prepare(engine=self.database.engine)
-        for table in self.metadata.tables.keys():
-            self.table_classes[table] = getattr(
-                self.base.classes, table)
-
-    """ CACHES """
-
-    def __fill_caches(self):
-        """
-        Fills the caches at database opening if they are used
-        """
-
-        self.__documents = {}
-        self.__fields = {}
->>>>>>> cb46dbad
         self.__names = {}
 
     def commit(self):
@@ -852,7 +792,6 @@
             return False
         if value is None:
             return True
-<<<<<<< HEAD
         if field_type.startswith('list_'):
             if isinstance(value, list):
                 item_type = field_type[5:]
@@ -862,92 +801,6 @@
                 return True
         else:
             return cls._value_type_checker[field_type](value)
-=======
-        if valid_type == FIELD_TYPE_INTEGER and value_type == int:
-            return True
-        if valid_type == FIELD_TYPE_FLOAT and value_type == int:
-            return True
-        if valid_type == FIELD_TYPE_FLOAT and value_type == float:
-            return True
-        if valid_type == FIELD_TYPE_BOOLEAN and value_type == bool:
-            return True
-        if valid_type == FIELD_TYPE_STRING and isinstance(value,
-                                                          six.string_types):
-            return True
-        if valid_type == FIELD_TYPE_JSON and isinstance(value, dict):
-            return True
-        if valid_type == FIELD_TYPE_DATETIME and value_type == datetime:
-            return True
-        if valid_type == FIELD_TYPE_TIME and value_type == time:
-            return True
-        if valid_type == FIELD_TYPE_DATE and value_type == date:
-            return True
-        if valid_type in LIST_TYPES and isinstance(value, list):
-            for value_element in value:
-                if not DatabaseSession.__check_type_value(
-                        value_element, valid_type.replace("list_", "")):
-                    return False
-            return True
-        return False
-
-    @staticmethod
-    def __python_to_column(column_type, value):
-        """
-        Converts a python value into a suitable value to put in a
-        database column.
-        """
-        if isinstance(value, list):
-            return DatabaseSession.__list_to_column(column_type, value)
-        elif isinstance(value, dict):
-            return json.dumps(value)
-        else:
-            return value
-
-    @staticmethod
-    def __column_to_python(column_type, value):
-        """
-        Converts a value of a database column into the corresponding
-        Python value.
-        """
-        if column_type.startswith('list_'):
-            return DatabaseSession.__column_to_list(column_type, value)
-        elif column_type == FIELD_TYPE_JSON:
-            if value is None:
-                return None
-            return json.loads(value)
-        else:
-            return value
-
-    @staticmethod
-    def __list_to_column(column_type, value):
-        """
-        Converts a python list value into a suitable value to put in a
-        database column.
-        """
-        converter = DatabaseSession._list_item_to_string.get(column_type)
-        if converter is None:
-            list_value = value
-        else:
-            list_value = [converter(i) for i in value]
-        return repr(list_value)
-
-    @staticmethod
-    def __column_to_list(column_type, value):
-        """
-        Converts a value of a database column into the corresponding
-        Python list value.
-        """
-        if value is None:
-            return None
-        list_value = ast.literal_eval(value)
-        converter = DatabaseSession._string_to_list_item.get(column_type)
-        if converter is None:
-            return list_value
-        return [converter(i) for i in list_value]
-
-class Undefined(object):
-    pass
->>>>>>> cb46dbad
 
 
 # Default link between Database and DatabaseSession class is defined below.
