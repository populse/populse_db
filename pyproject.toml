[project]
name = "populse-db"
<<<<<<< HEAD
version = "3.0.1"
=======
version = "3.0.2"
>>>>>>> 85983b32
authors = [
    {name = "Popolse Team", email = "contact@brainvisa.info"},
]
description = "populse-db"
readme = "README.md"
requires-python = ">=3.10"
license = {text = "CeCILL-B"}
classifiers = [
    "Intended Audience :: Developers",
    "License :: OSI Approved",
    "Development Status :: 5 - Production/Stable",
    "Environment :: Console",
    "Operating System :: OS Independent",
    "Programming Language :: Python",
    "Programming Language :: Python :: 3.11",
    "Programming Language :: Python :: 3.12",
    "Programming Language :: Python :: 3.13",
    "Programming Language :: SQL",
    "Natural Language :: English",
    "Topic :: Database",
]

dependencies = [
    "python-dateutil",
    "lark >=0.7.0",
    "cryptography",
    "requests",
]

[project.optional-dependencies]
doc = [
    "sphinx >=1.0",
]
server = [
    "fastapi",
    "uvicorn",
    "tblib",
]

[project.urls]
homepage = "https://populse.github.io/populse_db/"
repository = "https://github.com/populse/populse_db"

[build-system]
requires = ["setuptools >= 61.0"]
build-backend = "setuptools.build_meta"

[tool.setuptools.packages.find]
where = ["python"]

[tool.brainvisa-cmake]
test_commands = ["python -m populse_db.test --verbose"]<|MERGE_RESOLUTION|>--- conflicted
+++ resolved
@@ -1,10 +1,6 @@
 [project]
 name = "populse-db"
-<<<<<<< HEAD
-version = "3.0.1"
-=======
 version = "3.0.2"
->>>>>>> 85983b32
 authors = [
     {name = "Popolse Team", email = "contact@brainvisa.info"},
 ]
